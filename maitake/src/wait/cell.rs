--- conflicted
+++ resolved
@@ -6,11 +6,6 @@
             Ordering::{self, *},
         },
     },
-<<<<<<< HEAD
-    util::tracing,
-=======
-    wait::{self, WaitResult},
->>>>>>> f53a6714
 };
 use core::{
     future::Future,
@@ -95,13 +90,8 @@
 }
 
 impl WaitCell {
-<<<<<<< HEAD
     pub fn register_wait(&self, waker: &Waker) -> Result<(), Error> {
-        tracing::trace!(wait_cell = ?fmt::ptr(self), ?waker, "registering waker");
-=======
-    pub fn poll_wait(&self, waker: &Waker) -> Poll<WaitResult<()>> {
         trace!(wait_cell = ?fmt::ptr(self), ?waker, "registering waker");
->>>>>>> f53a6714
 
         // this is based on tokio's AtomicWaker synchronization strategy
         match test_dbg!(self.compare_exchange(State::WAITING, State::PARKING, Acquire)) {
@@ -413,7 +403,6 @@
     use super::*;
     use crate::loom::{future, sync::Arc, thread};
     use futures::{select_biased, FutureExt};
-    use tracing::info;
 
     #[test]
     fn basic() {
