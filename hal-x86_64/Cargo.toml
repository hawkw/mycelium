--- conflicted
+++ resolved
@@ -15,11 +15,7 @@
 bitflags = "1.2"
 mycotest = { path = "../mycotest"}
 tracing = { git = "https://github.com/tokio-rs/tracing", default_features = false, features = ["attributes"] }
-<<<<<<< HEAD
-volatile = { version = "0.4.4", features = ["unstable"] }
+volatile = { version = "0.4.5", features = ["unstable"] }
 
 [dev-dependencies]
-proptest = "1"
-=======
-volatile = { version = "0.4.5", features = ["unstable"] }
->>>>>>> 03055f08
+proptest = "1"