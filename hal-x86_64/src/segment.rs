--- conflicted
+++ resolved
@@ -1,15 +1,9 @@
-<<<<<<< HEAD
 use crate::{cpu, task};
-use core::mem;
+use core::{arch::asm, mem};
 use mycelium_util::{
     bits::{self, Pack16, Pack64},
     fmt,
 };
-=======
-use crate::cpu;
-use core::{arch::asm, fmt};
-use mycelium_util::bits::Pack16;
->>>>>>> 5eac7b5c
 
 #[derive(Copy, Clone, Eq, PartialEq)]
 #[repr(transparent)]
@@ -222,9 +216,8 @@
         self
     }
 
-<<<<<<< HEAD
     /// Returns this selector's bits as a `u16`.
-    pub(crate) fn bits(self) -> u16 {
+    pub fn bits(self) -> u16 {
         self.0
     }
 
@@ -303,11 +296,6 @@
         asm!("mov gs, {:x}", in(reg) self.0, options(nostack, preserves_flags));
         tracing::trace!(selector = fmt::alt(self), "set gs");
     }
-=======
-    pub fn bits(&self) -> u16 {
-        self.0
-    }
->>>>>>> 5eac7b5c
 }
 
 impl fmt::Debug for Selector {
