--- conflicted
+++ resolved
@@ -123,15 +123,12 @@
         }
     }
 
-<<<<<<< HEAD
-=======
     /// Forcibly unlock the serial port, releasing any locks held by other cores
     /// or in other functions.
     ///
     /// # Safety
     ///
     ///  /!\ only call this when oopsing!!! /!\
->>>>>>> 46ec0f6b
     pub unsafe fn force_unlock(&self) {
         self.inner.force_unlock();
     }
