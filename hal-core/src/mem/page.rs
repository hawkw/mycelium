--- conflicted
+++ resolved
@@ -188,13 +188,8 @@
             phys.size(),
             "virtual and physical pages must be the same size"
         );
-<<<<<<< HEAD
-        for (virt, phys) in (&virt).into_iter().zip(&phys) {
-            tracing::trace!(virt.page = ?virt, phys.page = ?phys, "mapping");
-=======
         for (virt, phys) in virt.into_iter().zip(&phys) {
             tracing::trace!(virt.page = ?virt, phys.page = ?phys, "mapping...");
->>>>>>> 5eac7b5c
             let mut flags = self.map_page(virt, phys, frame_alloc);
             set_flags(&mut flags);
             flags.commit();
