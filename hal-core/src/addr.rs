--- conflicted
+++ resolved
@@ -26,10 +26,6 @@
     fn align_up<A: Into<usize>>(self, align: A) -> Self {
         let align = align.into();
         assert!(align.is_power_of_two());
-<<<<<<< HEAD
-        let aligned = self.as_usize() & !(align - 1);
-        Self::from_usize(aligned)
-=======
         let mask = align - 1;
         let u = self.as_usize();
         if u & mask == 0 {
@@ -51,7 +47,6 @@
     #[inline]
     fn align_up_for<T>(self) -> Self {
         self.align_up(core::mem::align_of::<T>())
->>>>>>> 46f22686
     }
 
     /// Aligns `self` down to `align`.
@@ -64,15 +59,6 @@
     fn align_down<A: Into<usize>>(self, align: A) -> Self {
         let align = align.into();
         assert!(align.is_power_of_two());
-<<<<<<< HEAD
-        let mask = align - 1;
-        let u = self.as_usize();
-        if u & mask == 0 {
-            return self;
-        }
-        let aligned = (u | mask) + 1;
-        Self::from_usize(aligned as usize)
-=======
         let aligned = self.as_usize() & !(align - 1);
         Self::from_usize(aligned)
     }
@@ -89,7 +75,6 @@
     #[inline]
     fn align_down_for<T>(self) -> Self {
         self.align_down(core::mem::align_of::<T>())
->>>>>>> 46f22686
     }
 
     /// Offsets this address by `offset`.
@@ -129,11 +114,8 @@
     ///
     /// - If `self` is not aligned for a `T`-typed value.
     fn as_ptr<T>(self) -> *mut T {
-<<<<<<< HEAD
-=======
         // Some architectures permit unaligned reads, but Rust considers
         // dereferencing a pointer that isn't type-aligned to be UB.
->>>>>>> 46f22686
         assert!(self.is_aligned_for::<T>());
         self.as_usize() as *mut T
     }
@@ -153,33 +135,6 @@
     addr: usize,
 }
 
-<<<<<<< HEAD
-impl ops::SubAssign<usize> for PAddr {
-    fn sub_assign(&mut self, rhs: usize) {
-        self.0 -= rhs;
-    }
-}
-
-impl Address for PAddr {
-    fn as_usize(self) -> usize {
-        self.0 as usize
-    }
-
-    #[inline]
-    #[cfg(target_arch = "x86_64")]
-    fn from_usize(u: usize) -> Self {
-        const MASK: usize = 0xFFF0_0000_0000_0000;
-        debug_assert!(
-            u & MASK == 0,
-            "x86_64 physical addresses may not have the 12 most significant bits set!"
-        );
-        Self(u & !MASK)
-    }
-
-    #[cfg(not(target_arch = "x86_64"))]
-    fn from_usize(u: usize) -> Self {
-        Self(0)
-=======
 macro_rules! impl_addrs {
     ($(impl Address for $name:ty {})+) => {
         $(
@@ -368,45 +323,10 @@
                 }
             }
         )+
->>>>>>> 46f22686
     }
 }
 
 impl PAddr {
-<<<<<<< HEAD
-    #[cfg(target_pointer_width = "64")]
-    pub fn from_u64(u: u64) -> Self {
-        // TODO(eliza): ensure that this is a valid physical address?
-        Self::from_usize(u as usize)
-    }
-}
-
-impl ops::Add<usize> for VAddr {
-    type Output = Self;
-    fn add(self, rhs: usize) -> Self {
-        VAddr(self.0 + rhs)
-    }
-}
-
-impl ops::Add for VAddr {
-    type Output = Self;
-    fn add(self, rhs: Self) -> Self {
-        VAddr(self.0 + rhs.0)
-    }
-}
-
-impl ops::AddAssign for VAddr {
-    fn add_assign(&mut self, rhs: Self) {
-        self.0 += rhs.0;
-    }
-}
-
-impl ops::AddAssign<usize> for VAddr {
-    fn add_assign(&mut self, rhs: usize) {
-        self.0 += rhs;
-    }
-}
-=======
     #[inline]
     pub fn from_usize_checked(u: usize) -> Result<Self, InvalidAddress> {
         #[cfg(target_arch = "x86_64")]
@@ -419,7 +339,6 @@
                 ));
             }
         }
->>>>>>> 46f22686
 
         Ok(Self(u))
     }
@@ -449,32 +368,6 @@
     impl Address for VAddr {}
 }
 
-<<<<<<< HEAD
-impl Address for VAddr {
-    fn as_usize(self) -> usize {
-        self.0 as usize
-    }
-
-    #[inline]
-    #[cfg(target_arch = "x86_64")]
-    fn from_usize(u: usize) -> Self {
-        // sign extend bit 47
-        let value = ((u as i64) << 16) as u64 >> 16;
-        Self(value as usize)
-    }
-
-    #[cfg(not(target_arch = "x86_64"))]
-    fn from_usize(u: usize) -> Self {
-        Self(0)
-    }
-}
-
-impl VAddr {
-    #[cfg(target_pointer_width = "64")]
-    pub fn from_u64(u: u64) -> Self {
-        // TODO(eliza): ensure that this is a valid virtual address?
-        Self::from_usize(u as usize)
-=======
 impl InvalidAddress {
     fn new(addr: usize, msg: &'static str) -> Self {
         Self { addr, msg }
@@ -488,7 +381,6 @@
             "address {:#x} not valid for target architecture: {}",
             self.addr, self.msg
         )
->>>>>>> 46f22686
     }
 }
 
