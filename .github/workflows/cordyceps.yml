--- conflicted
+++ resolved
@@ -57,17 +57,11 @@
       run: rustup show
     - uses: actions/checkout@v2
     - name: run loom tests
-<<<<<<< HEAD
-      run: ./bin/loom -p cordyceps -- --test-threads=1 --nocapture
-      env:
-        LOOM_LOG: "off"
-=======
       run: cargo test --profile loom --lib -p cordyceps -- --nocapture --test-threads=1
       env:
         LOOM_MAX_PREEMPTIONS: 2
         LOOM_LOG: loom=info
         RUSTFLAGS: "--cfg loom"
->>>>>>> 7a3cede6
 
   miri:
     needs: is_enabled
