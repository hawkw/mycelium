//! Packing spec types.
//!
//! This module provides a set of types to make packing bit ranges easier. These
//! utilities can be used in `const fn`.
//!
//! The bit packing utilities consist of a type that defines a specification for
//! a bit range to pack into, and a wrapper type for an unsigned integer
//! defining methods to pack bit ranges into it. Packing specs are defined for
//! [`u64`],  [`u32`], [`u16`], and [`u8`], as [`Pack64`], [`Pack32`],
//! [`Pack16`], and [`Pack8`], respectively.
//!
//! Note that the bit packing utilities are generic using macros, rather than
//! using generics and traits, because they are intended to be usable in
//! const-eval, and trait methods cannot be `const fn`.
//!
//! # Examples
//!
//! Sorry there are no examples on the individual types, I didn't want to figure
//! out how to write doctests inside the macro :)
//!
//! Packing into the least-significant _n_ bits:
//! ```
//! use mycelium_bitfield::Pack32;
//!
//! const LEAST_SIGNIFICANT_8: Pack32 = Pack32::least_significant(8);
//!
//! // the number we're going to pack bits into.
//! let base = 0xface_0000;
//!
//! // pack 0xed into the least significant 8 bits
//! let val = LEAST_SIGNIFICANT_8.pack(0xed, base);
//!
//! assert_eq!(val, 0xface_00ed);
//! ```
//!
//! Packing specs can be defined in relation to each other.
//!
//! ```
//! use mycelium_bitfield::Pack64;
//!
//! const LOW: Pack64 = Pack64::least_significant(12);
//! const MID: Pack64 = LOW.next(8);
//! const HIGH: Pack64 = MID.next(4);
//!
//! let base = 0xfeed000000;
//!
//! // note that we don't need to pack the values in order.
//! let val = HIGH.pack(0xC, base);
//! let val = LOW.pack(0xfee, val);
//! let val = MID.pack(0x0f, val);
//!
//! assert_eq!(val, 0xfeedc0ffee); // i want c0ffee
//! ```
//!
//! The same example can be written a little bit more neatly using methods:
//!
//! ```
//! # use mycelium_bitfield::Pack64;
//! const LOW: Pack64 = Pack64::least_significant(12);
//! const MID: Pack64 = LOW.next(8);
//! const HIGH: Pack64 = MID.next(4);
//!
//! // Wrap a value to pack it using method calls.
//! let coffee = Pack64::pack_in(0)
//!     .pack(0xfee, &LOW)
//!     .pack(0xC, &HIGH)
//!     .pack(0x0f, &MID)
//!     .bits();
//!
//! assert_eq!(coffee, 0xc0ffee); // i still want c0ffee
//! ```
//!
//! Packing specs can be used to extract values from their packed
//! representation:
//!
//! ```
//! # use mycelium_bitfield::Pack64;
//! # const LOW: Pack64 = Pack64::least_significant(12);
//! # const MID: Pack64 = LOW.next(8);
//! # const HIGH: Pack64 = MID.next(4);
//! # let coffee = Pack64::pack_in(0)
//! #     .pack(0xfee, &LOW)
//! #     .pack(0xC, &HIGH)
//! #     .pack(0x0f, &MID)
//! #     .bits();
//! #
//! assert_eq!(LOW.unpack_bits(coffee), 0xfee);
//! assert_eq!(MID.unpack_bits(coffee), 0x0f);
//! assert_eq!(HIGH.unpack_bits(coffee), 0xc);
//! ```
//!
//! Any previously set bit patterns in the packed range will be overwritten, but
//! existing values outside of a packing spec's range are preserved:
//!
//! ```
//! # use mycelium_bitfield::Pack64;
//! # const LOW: Pack64 = Pack64::least_significant(12);
//! # const MID: Pack64 = LOW.next(8);
//! # const HIGH: Pack64 = MID.next(4);
//! // this is not coffee
//! let not_coffee = 0xc0ff0f;
//!
//! let coffee = LOW.pack(0xfee, not_coffee);
//!
//! // now it's coffee
//! assert_eq!(coffee, 0xc0ffee);
//! ```
//!
//! We can also define packing specs for arbitrary bit ranges, in addition to
//! defining them in relation to each other.
//!
//! ```
//! use mycelium_bitfield::Pack64;
//!
//! // pack a 12-bit value starting at the ninth bit
//! let low = Pack64::from_range(9..=21);
//!
//! // pack another value into the next 12 bits following `LOW`.
//! let mid = low.next(12);
//!
//! // pack a third value starting at bit 33 to the end of the `u64`.
//! let high = Pack64::from_range(33..);
//!
//! let val = Pack64::pack_in(0)
//!     .pack(0xc0f, &mid)
//!     .pack(0xfee, &low)
//!     .pack(0xfeed, &high)
//!     .bits();
//!
//! assert_eq!(val, 0xfeedc0ffee00); // starting to detect a bit of a theme here...
//! ```
//!
use super::FromBits;
use core::{
    any::type_name,
    fmt,
    marker::PhantomData,
    ops::{Bound, Range, RangeBounds},
};

macro_rules! make_packers {
    ($(pub struct $Pack:ident { bits: $Bits:ty, packing: $Packing:ident, pair: $Pair:ident $(,)? })+) => {
        $(

            #[doc = concat!(
                "A spec for packing values into selected bit ranges of [`",
                stringify!($Bits),
                "`] values."
            )]
            #[doc = ""]
            #[doc = "See the [module-level documentation](crate::pack) for details on using packing specs."]
            pub struct $Pack<T = $Bits, F = ()> {
                mask: $Bits,
                shift: u32,
                _dst_ty: PhantomData<fn(&T, &F)>,
            }

            #[doc = concat!(
                "Wraps a [`",
                stringify!($Bits),
                "`] to add methods for packing bit ranges specified by [`",
                stringify!($Pack),
                "`]."
            )]
            #[doc = ""]
            #[doc = "See the [module-level documentation](crate::pack) for details on using packing specs."]
            #[derive(Copy, Clone, PartialEq, Eq)]
            pub struct $Packing($Bits);

            #[doc = concat!(
                "A pair of [",
                stringify!($Pack),
                "]s, allowing a bit range to be unpacked from one offset in a [",
                stringify!($Bits),
                "] value, and packed into a different offset in a different value."
            )]
            #[doc = ""]
            #[doc = "See the [module-level documentation](crate::pack) for details on using packing specs."]
            pub struct $Pair<T = $Bits> {
                src: $Pack<T>,
                dst: $Pack<T>,
                dst_shl: $Bits,
                dst_shr: $Bits,
            }

            impl $Pack<$Bits> {
                #[doc = concat!(
                    "Wrap a [`",
                    stringify!($Bits),
                    "`] to add methods for packing bit ranges using [`",
                    stringify!($Pack),
                    "`]."
                )]
                #[doc = ""]
                #[doc = concat!(
                    "This is equivalent to calling [`",
                    stringify!($Packing),
                    "::new`], but only requires importing the packer type."
                )]
                pub const fn pack_in(value: $Bits) -> $Packing {
                    $Packing::new(value)
                }


                /// Returns a packer for packing a value into the first `bits` bits.
                pub const fn least_significant(n: u32) -> Self {
                    Self {
                        mask: Self::mk_mask(n),
                        shift: 0,
                        _dst_ty: core::marker::PhantomData,
                    }
                }


                /// Returns a packer that will pack a value into the provided mask.
                pub const fn from_mask(mask: $Bits) -> Self {
                    let shift = mask.leading_zeros();
                    let mask = mask >> shift;
                    Self { mask, shift, _dst_ty: core::marker::PhantomData, }
                }

                /// This is a `const fn`-compatible equivalent of
                /// [`Self::from_range`]. Note that it can only be used with
                /// [`core::ops::Range`]s, and not with
                /// [`core::ops::RangeInclusive`], [`core::ops::RangeTo`],
                /// [`core::ops::RangeFrom`],  [`core::ops::RangeToInclusive`]. :(
                pub const fn from_const_range(range: Range<u32>) -> Self {
                    Self::starting_at(range.start, range.end.saturating_sub(range.start))
                }

                /// Construct a bit packing spec from a range of bits.
                ///
                /// # Panics
                ///
                /// - If the range does not fit within the integer type packed
                ///   by this packing spec.
                /// - If the range's start > the range's end (although most
                ///   range types should prevent this).
                pub fn from_range(range: impl RangeBounds<u32>) -> Self {
                    use Bound::*;
                    let start = match range.start_bound() {
                        Included(&bit) => bit,
                        Excluded(&bit) => bit + 1,
                        Unbounded => 0,
                    };
                    assert!(
                        start < Self::SIZE_BITS,
                        "range start value ({}) must be less than the maximum number of bits in a `u{}`",
                        start,
                        Self::SIZE_BITS,
                    );
                    let end = match range.end_bound() {
                        Included(&bit) => bit,
                        Excluded(&bit) => bit - 1,
                        Unbounded => Self::SIZE_BITS,
                    };
                    assert!(
                        end <= Self::SIZE_BITS,
                        "range end value ({}) must be less than or equal to the maximum number of bits in a `u{}`",
                        end,
                        Self::SIZE_BITS,
                    );
                    debug_assert!(
                        start <= end,
                        "range end value ({}) may not be greater than range start value ({})",
                        start,
                        end,
                    );
                    Self::starting_at(start, end.saturating_sub(start))
                }
            }

            impl<T, F> $Pack<T, F> {
                // XXX(eliza): why is this always `u32`? ask the stdlib i guess...
                const SIZE_BITS: u32 = <$Bits>::MAX.leading_ones();

                /// Returns a value with the first `n` bits set.
                const fn mk_mask(n: u32) -> $Bits {
                    if n == 0 {
                        return 0
                    }
                    let one: $Bits = 1; // lolmacros
                    let shift = one.wrapping_shl(n - 1);
                    shift | (shift.saturating_sub(1))
                }

                const fn shift_next(&self) -> u32 {
                    Self::SIZE_BITS - self.mask.leading_zeros()
                }

                #[doc(hidden)]
                pub const fn typed<T2, F2>(self) -> $Pack<T2, F2>
                where
                    T2: FromBits<$Bits>
                {
                    assert!(T2::BITS >= self.bits());
                    $Pack {
                        shift: self.shift,
                        mask: self.mask,
                        _dst_ty: PhantomData,
                    }
                }


                /// Returns the number of bits needed to pack this value.
                pub const fn bits(&self) -> u32 {
                    Self::SIZE_BITS - (self.mask >> self.shift).leading_zeros()
                }

                /// Returns the maximum value of this packing spec (i.e. a value
                /// with all the bits set)
                pub const fn max_value(&self) -> $Bits {
                    (1 << self.bits()) - 1
                }

                /// Returns a value with the first bit in this packing spec set.
                #[inline]
                pub const fn first_bit(&self) -> $Bits {
                    1 << self.shift
                }

                /// Returns a raw, shifted mask for unpacking this packing spec.
                #[inline]
                pub const fn raw_mask(&self) -> $Bits {
                    self.mask
                }

                /// Pack the [`self.bits()`] least-significant bits from `value` into `base`.
                ///
                /// Any bits more significant than the [`self.bits()`]-th bit are ignored.
                ///
                /// [`self.bits()`]: Self::bits
                #[inline]
                pub const fn pack_truncating(&self, value: $Bits, base: $Bits) -> $Bits {
                    let value = value & self.max_value();
                    // other bits from `base` we don't want to touch
                    let rest = base & !self.mask;
                    rest | (value << self.shift)
                }

                /// Pack the [`self.bits()`] least-significant bits from `value`
                /// into `base`, mutating `base`.
                ///
                /// Any bits more significant than the [`self.bits()`]-th bit are ignored.
                ///
                /// [`self.bits()`]: Self::bits
                #[inline]
                pub fn pack_into_truncating<'base>(&self, value: $Bits, base: &'base mut $Bits) -> &'base mut $Bits {
                    let value = value & self.max_value();
                    *base &= !self.mask;
                    *base |= (value << self.shift);
                    base
                }

                /// Returns a new packer for packing a `T2`-typed value in the
                /// next [`T2::BITS`](crate::FromBits::BITS) bits after `self`.
                pub const fn then<T2>(&self) -> $Pack<T2, F>
                where
                    T2: FromBits<$Bits>
                {
                    self.next(T2::BITS).typed()
                }

                /// Returns a packer for packing a value into the next more-significant
                /// `n` from `self`.
                pub const fn next(&self, n: u32) -> $Pack<$Bits, F> {
                    let shift = self.shift_next();
                    let mask = Self::mk_mask(n) << shift;
                    $Pack { mask, shift, _dst_ty: core::marker::PhantomData, }
                }

                /// Returns a packer for packing a value into all the remaining
                /// more-significant bits after `self`.
                pub const fn remaining(&self) -> $Pack<$Bits, F> {
                    let shift = self.shift_next();
                    let n = Self::SIZE_BITS - shift;
                    let mask = Self::mk_mask(n) << shift;
                    $Pack { mask, shift, _dst_ty: core::marker::PhantomData, }
                }


                /// Set _all_ bits packed by this packer to 1.
                ///
                /// This is a convenience function for
                /// ```rust,ignore
                /// self.pack(self.max_value(), base)
                /// ```
                #[inline]
                pub const fn set_all(&self, base: $Bits) -> $Bits {
                    // Note: this will never truncate (the reason why is left
                    // as an exercise to the reader).
                    self.pack_truncating(self.max_value(), base)
                }

                /// Set _all_ bits packed by this packer to 0.
                ///
                /// This is a convenience function for
                /// ```rust,ignore
                /// self.pack(0, base)
                /// ```
                #[inline]
                pub const fn unset_all(&self, base: $Bits) -> $Bits {
                    // may be slightly faster than actually calling
                    // `self.pack(0, base)` when not const-evaling
                    base & !self.mask
                }

                /// Set _all_ bits packed by this packer to 1 in `base`.
                ///
                /// This is a convenience function for
                /// ```rust,ignore
                /// self.pack_into(self.max_value(), base)
                /// ```
                #[inline]
                pub fn set_all_in<'base>(&self, base: &'base mut $Bits) -> &'base mut $Bits {
                    // Note: this will never truncate (the reason why is left
                    // as an exercise to the reader).
                    self.pack_into_truncating(self.max_value(), base)
                }

                /// Set _all_ bits packed by this packer to 0.
                ///
                /// This is a convenience function for
                /// ```rust,ignore
                /// self.pack_into(0, base)
                /// ```
                #[inline]
                pub fn unset_all_in<'base>(&self, base: &'base mut $Bits) ->  &'base mut $Bits {
                    // may be slightly faster than actually calling
                    // `self.pack(0, base)` when not const-evaling
                    *base &= !self.mask;
                    base
                }


                /// Unpack this packer's bits from `source`.
                #[inline]
                pub const fn unpack_bits(&self, src: $Bits) -> $Bits {
                    (src & self.mask) >> self.shift
                }


                /// Returns `true` if **any** bits specified by this packing spec
                /// are set in `src`.
                #[inline]
                pub const fn contained_in_any(&self, bits: $Bits) -> bool {
                    bits & self.mask != 0
                }


                /// Returns `true` if **all** bits specified by this packing spec
                /// are set in `src`.
                #[inline]
                pub const fn contained_in_all(&self, bits: $Bits) -> bool {
                    bits & self.mask == self.mask
                }

                /// Asserts that this packing spec is valid.
                ///
                /// Because assertions cannot be made in `const fn`, this
                /// performs validating assertions that would ideally be made
                /// when constructing a new instance of this type. When packing
                /// specs are declared as `const`s, this method can be called in
                /// a unit test to ensure that the spec is valid.
                #[track_caller]
                pub fn assert_valid(&self) {
                    self.assert_valid_inner(&"")
                }


                /// Assert all of a set of packing specs are valid for packing
                /// and unpacking values into the same bitfield.
                ///
                /// This asserts that each individual packing spec is valid (by
                /// calling [`assert_valid`](Self::assert_valid) on that spec),
                /// and asserts that no two packing specs in `specs` overlap
                /// (indicating that they can safely represent a single
                /// bitfield's subranges).
                ///
                /// This function takes a slice of `(&str, Self)` tuples, with
                /// the `&str`s providing a name for each packing spec. This name
                /// is used to refer to that packing spec in panic messages.
                #[track_caller]
                pub fn assert_all_valid(specs: &[(&str, Self)]) {
                    for (name, spec) in specs {
                        spec.assert_valid_inner(&format_args!(" ({name})"));
                        for (other_name, other_spec) in specs {
                            // Don't test if this spec overlaps with itself ---
                            // they obviously overlap.
                            if name == other_name {
                                continue;
                            }
                            if spec.raw_mask() & other_spec.raw_mask() > 0 {
                                let maxlen = core::cmp::max(name.len(), other_name.len());
                                panic!(
                                    "mask for {name} overlaps with {other_name}\n\
                                    {name:>width$} = {this_mask:#b}\n\
                                    {other_name:>width$} = {that_mask:#b}",
                                    name = name,
                                    other_name = other_name,
                                    this_mask = spec.raw_mask(),
                                    that_mask = other_spec.raw_mask(),
                                    width = maxlen + 2,
                                );
                            }
                        }
                    }
                }

                /// Returns the index of the least-significant bit of this
                /// packing spec (i.e. the bit position of the start of the
                /// packed range).
                pub const fn least_significant_index(&self) -> u32 {
                    self.shift
                }

                /// Returns the index of the most-significant bit of this
                /// packing spec (i.e. the bit position of the end of the
                /// packed range).
                ///
                /// This will always be greater than the value returned by
                /// [`least_significant_index`](Self::least_significant_index).
                pub const fn most_significant_index(&self) -> u32 {
                    Self::SIZE_BITS - self.mask.leading_zeros()
                }

                #[track_caller]
                fn assert_valid_inner(&self, cx: &impl fmt::Display) {
                    assert!(
                        self.shift < Self::SIZE_BITS,
                        "shift may not exceed maximum bits for {} (would wrap)\n\
                         -> while checking validity of {:?}{}",
                        stringify!($Bits),
                        self,
                        cx,
                    );
                    assert!(
                        self.bits() <= Self::SIZE_BITS,
                        "number of bits ({}) may not exceed maximum bits for {} (would wrap)\n\
                        -> while checking validity of {:?}{}",
                        self.bits(),
                        stringify!($Bits),
                        self,
                        cx,
                    );
                    assert!(
                        self.bits() + self.shift <= Self::SIZE_BITS,
                        "shift + number of bits ({} + {} = {}) may not exceed maximum bits for {} (would wrap)\n\
                        -> while checking validity of {:?}{}",
                        self.shift,
                        self.bits(),
                        self.bits() + self.shift,
                        stringify!($Bits),
                        self,
                        cx,
                    );
                    assert_eq!(self.most_significant_index() - self.least_significant_index(), self.bits(),
                    "most_significant_index - least_significant_index ({} + {} = {}) must equal total number of bits ({})\n\
                    -> while checking validity of {:?}{}",
                        self.most_significant_index(),
                        self.least_significant_index(),
                        self.most_significant_index() - self.least_significant_index(), self.bits(),
                        self, cx
                    )
                }
            }

            impl<T, F> $Pack<T, F>
            where
                T: FromBits<$Bits>,
            {
                /// Returns a packing spec for packing a `T`-typed value in the
                /// first [`T::BITS`](FromBits::BITS) least-significant bits.
                pub const fn first() -> Self {
                    $Pack::<$Bits, ()>::least_significant(T::BITS).typed()
                }

                /// Returns a packer for packing a value into the next `n` more-significant
                /// after the `bit`th bit.
                pub const fn starting_at(bit: u32, n: u32) -> Self {
                    let shift = bit.saturating_sub(1);
                    let mask = Self::mk_mask(n) << shift;
                    Self { mask, shift, _dst_ty: PhantomData, }
                }

                /// Returns a pair type for packing bits from the range
                /// specified by `self` at the specified offset `at`, which may
                /// differ from `self`'s offset.
                ///
                /// The packing pair can be used to pack bits from one location
                /// into another location, and vice versa.
<<<<<<< HEAD
                pub const fn pair_at(&self, at: u32) -> $Pair<T> {
                    let dst = Self::starting_at(at, self.bits());
                    self.pair_with(dst)
=======
                pub const fn pair_at(&self, at: u32) -> $Pair {
                    let dst = $Pack::starting_at(at, self.bits());
                    self.pair_with(dst.typed())
>>>>>>> 48f48cab
                }

                /// Returns a pair type for packing bits from the range
                /// specified by `self` after the specified packing spec.
<<<<<<< HEAD
                pub const fn pair_after(&self, after: &Self) -> $Pair<T> {
=======
                pub const fn pair_after(&self, after: &Self) -> $Pair {
>>>>>>> 48f48cab
                    self.pair_at(after.shift_next())
                }

                /// Returns a pair type for packing bits from the range
                /// specified by `self` into the range specified by `with`.
                ///
                /// # Note
<<<<<<< HEAD
                ///
                /// The two ranges must be the same size. This can be asserted
                /// by the `assert_valid` method on the returned pair type.
                pub const fn pair_with(&self, dst: Self) -> $Pair<T> {
=======
                /// The two ranges must be the same size. This can be asserted
                /// by the `assert_valid` method on the returned pair type.
                pub const fn pair_with(&self, dst: Self) -> $Pair {
>>>>>>> 48f48cab
                    // TODO(eliza): validate that `dst.shift + self.bits() < N_BITS` in
                    // const fn somehow lol
                    let (dst_shl, dst_shr) = if dst.shift > self.shift {
                        // If the destination is greater than `self`, we need to
                        // shift left.
                        ((dst.shift - self.shift) as $Bits, 0)
                    } else {
                        // Otherwise, shift down.
                        (0, (self.shift - dst.shift) as $Bits)
                    };

                    $Pair {
                        src: self.typed(),
                        dst: dst.typed(),
                        dst_shl,
                        dst_shr,
                    }
                }
<<<<<<< HEAD
=======

>>>>>>> 48f48cab
                /// Pack the [`self.bits()`] least-significant bits from `value` into `base`.
                ///
                /// # Panics
                ///
                /// Panics if any other bits outside of [`self.bits()`] are set
                /// in `value`.
                ///
                /// [`self.bits()`]: Self::bits
                pub fn pack(&self, value: T, base: $Bits) -> $Bits {
                    let value = value.into_bits();
                    assert!(
                        value <= self.max_value(),
                        "bits outside of packed range are set!\n     value: {:#b},\n max_value: {:#b}",
                        value,
                        self.max_value(),
                    );
                    self.pack_truncating(value, base)
                }

                /// Pack the [`self.bits()`] least-significant bits from `value`
                /// into `base`, mutating `base`.
                ///
                /// # Panics
                ///
                /// Panics if any other bits outside of [`self.bits()`] are set
                /// in `value`.
                ///
                /// [`self.bits()`]: Self::bits
                pub fn pack_into<'base>(&self, value: T, base: &'base mut $Bits) -> &'base mut $Bits {
                    let value = value.into_bits();
                    assert!(
                        value <= self.max_value(),
                        "bits outside of packed range are set!\n     value: {:#b},\n max_value: {:#b}",
                        value,
                        self.max_value(),
                    );
                    *base &= !self.mask;
                    *base |= (value << self.shift);
                    base
                }

                /// Attempts to unpack a `T`-typed value from `src`.
                ///
                /// # Returns
                ///
                /// - `Ok(T)` if a `T`-typed value could be constructed from the
                ///   bits in `src`
                /// - `Err(T::Error)` if `src` does not contain a valid bit
                ///   pattern for a `T`-typed value, as determined by `T`'s
                ///   [`FromBits::try_from_bits`] implementation.
                pub fn try_unpack(&self, src: $Bits) -> Result<T, T::Error> {
                    T::try_from_bits(self.unpack_bits(src))
                }

                /// Unpacks a `T`-typed value from `src`.
                ///
                /// # Panics
                ///
                /// This method panics if `src` does not contain a valid bit
                /// pattern for a `T`-typed value, as determined by `T`'s
                /// [`FromBits::try_from_bits`] implementation.
                pub fn unpack(&self, src: $Bits) -> T
                where
                    T: FromBits<$Bits>,
                {
                    let bits = self.unpack_bits(src);
                    match T::try_from_bits(bits) {
                        Ok(value) => value,
                        Err(e) => panic!("failed to construct {} from bits {:#b} ({}): {}", type_name::<T>(), bits, bits, e),
                    }
                }
            }

            impl<T, F> Clone for $Pack<T, F> {
                fn clone(&self) -> Self {
                    Self {
                        mask: self.mask,
                        shift: self.shift,
                        _dst_ty: PhantomData,
                    }
                }
            }

            impl<T, F> Copy for $Pack<T, F> {}

            impl<T, F> fmt::Debug for $Pack<T, F> {
                fn fmt(&self, f: &mut fmt::Formatter<'_>) -> fmt::Result {
                    f.debug_struct(stringify!($Pack))
                        .field("mask", &format_args!("{:#b}", self.mask))
                        .field("shift", &self.shift)
                        .field("dst_type", &format_args!("{}", type_name::<T>()))
                        .finish()
                }
            }

            impl<T, F> fmt::UpperHex for $Pack<T, F> {
                fn fmt(&self, f: &mut fmt::Formatter<'_>) -> fmt::Result {
                    f.debug_struct(stringify!($Pack))
                        .field("mask", &format_args!("{:#X}", self.mask))
                        .field("shift", &self.shift)
                        .field("dst_type", &format_args!("{}", type_name::<T>()))
                        .finish()
                }
            }

            impl<T, F> fmt::LowerHex for $Pack<T, F> {
                fn fmt(&self, f: &mut fmt::Formatter<'_>) -> fmt::Result {
                    f.debug_struct(stringify!($Pack))
                        .field("mask", &format_args!("{:#x}", self.mask))
                        .field("shift", &self.shift)
                        .field("dst_type", &format_args!("{}", type_name::<T>()))
                        .finish()
                }
            }

            impl<T, F> fmt::Binary for $Pack<T, F> {
                fn fmt(&self, f: &mut fmt::Formatter<'_>) -> fmt::Result {
                    f.debug_struct(stringify!($Pack))
                        .field("mask", &format_args!("{:#b}", self.mask))
                        .field("shift", &self.shift)
                        .field("dst_type", &format_args!("{}", type_name::<T>()))
                        .finish()
                }
            }

            impl<R: RangeBounds<u32>> From<R> for $Pack {
                fn from(range: R) -> Self {
                    Self::from_range(range)
                }
            }

            impl<A, B, F> PartialEq<$Pack<B, F>> for $Pack<A, F> {
                #[inline]
                fn eq(&self, other: &$Pack<B, F>) -> bool {
                    self.mask == other.mask && self.shift == other.shift
                }
            }

            impl<A, B, F> PartialEq<&'_ $Pack<B, F>> for $Pack<A, F> {
                #[inline]
                fn eq(&self, other: &&'_ $Pack<B, F>) -> bool {
                    self.eq(*other)
                }
            }

            impl<A, B, F> PartialEq<$Pack<B, F>> for &'_ $Pack<A, F> {
                #[inline]
                fn eq(&self, other: &$Pack<B, F>) -> bool {
                    (*self).eq(other)
                }
            }

            impl<T, F> Eq for $Pack<T, F> {}

            // === packing type ===

            impl $Packing {
                #[doc = concat!(
                    "Wrap a [`",
                    stringify!($Bits),
                    "`] to add methods for packing bit ranges using [`",
                    stringify!($Pack),
                    "`]."
                )]
                pub const fn new(bits: $Bits) -> Self {
                    Self(bits)
                }

                /// Pack bits from `value` into `self`, using the range
                /// specified by `packer`.
                ///
                /// Any bits in `value` outside the range specified by `packer`
                /// are ignored.
                #[inline]
                pub const fn pack_truncating(self, value: $Bits, packer: &$Pack) -> Self {
                    Self(packer.pack_truncating(value, self.0))
                }

                /// Pack bits from `src` into `self`, using the packing pair
                /// specified by `pair`, with `self` serving as the "destination" member
                /// of the pair, and `src` serving as the "source" member of the
                /// pair.
                #[inline]
                pub const fn pack_from_src(self, value: $Bits, pair: &$Pair) -> Self {
                    Self(pair.pack_from_src(self.0, value))
                }

                /// Pack bits from `dst` into `self`, using the packing pair
                /// specified by `pair`, with `self` serving as the "siyrce" member
                /// of the pair, and `dst` serving as the "destination" member of the
                /// pair.
                #[inline]
                pub const fn pack_from_dst(self, value: $Bits, pair: &$Pair) -> Self {
                    Self(pair.pack_from_dst(value, self.0))
                }


                /// Pack bits from `value` into `self`, using the range
                /// specified by `packer`.
                ///
                /// # Panics
                ///
                /// If `value` contains bits outside the range specified by `packer`.
                pub fn pack<T: FromBits<$Bits>>(self, value: T, packer: &$Pack<T>) -> Self {
                    Self(packer.pack(value, self.0))
                }

                /// Set _all_ bits in the range specified by `packer` to 1 in `self`.
                #[inline]
                pub const fn set_all(self, packer: &$Pack) -> Self {
                    Self(packer.set_all(self.0))
                }

                /// Set _all_ bits in the range specified by `packer` to 0 in
                /// `self`.
                #[inline]
                pub const fn unset_all(self, packer: &$Pack) -> Self {
                    Self(packer.unset_all(self.0))
                }


                /// Returns `true` if **any** bits specified by `packer` are set
                /// in `self`.
                #[inline]
                pub const fn contains_any(self, packer: &$Pack) -> bool {
                    packer.contained_in_any(self.0)
                }


                /// Returns `true` if **any** bits specified by `packer` are set
                /// in `self`.
                #[inline]
                pub const fn contains_all(self, packer: &$Pack) -> bool {
                    packer.contained_in_all(self.0)
                }

                /// Finish packing bits into `self`, returning the wrapped
                /// value.
                #[inline]
                pub const fn bits(self) -> $Bits {
                    self.0
                }
            }

            impl fmt::Debug for $Packing {
                fn fmt(&self, f: &mut fmt::Formatter<'_>) -> fmt::Result {
                    f.debug_tuple(stringify!($Packing))
                        .field(&format_args!("{:#b}", self.0))
                        .finish()
                }
            }

            impl fmt::UpperHex for $Packing {
                fn fmt(&self, f: &mut fmt::Formatter<'_>) -> fmt::Result {
                    f.debug_tuple(stringify!($Packing))
                        .field(&format_args!("{:X}", self.0))
                        .finish()
                }
            }

            impl fmt::LowerHex for $Packing {
                fn fmt(&self, f: &mut fmt::Formatter<'_>) -> fmt::Result {
                    f.debug_tuple(stringify!($Packing))
                    .field(&format_args!("{:#x}", self.0))
                    .finish()
                }
            }

            impl fmt::Binary for $Packing {
                fn fmt(&self, f: &mut fmt::Formatter<'_>) -> fmt::Result {
                    f.debug_tuple(stringify!($Packing))
                        .field(&format_args!("{:#b}", self.0))
                        .finish()
                }
            }

            impl From<$Bits> for $Packing {
                fn from(bits: $Bits) -> Self {
                    Self(bits)
                }
            }

            impl From<$Packing> for $Bits {
                fn from(packing: $Packing) -> Self {
                    packing.0
                }
            }

            // ==== impl Pair ===
            impl $Pair {
                const fn shift_dst(&self, val: $Bits) -> $Bits {
                    (val << self.dst_shl) >> self.dst_shr
                }

                const fn shift_src(&self, val: $Bits) -> $Bits {
                    (val >> self.dst_shl) << self.dst_shr
                }


                /// Returns the "source" member of the packing pair.
                pub const fn src(&self) -> &$Pack {
                    &self.src
                }


                /// Returns the "destination" member of the packing pair.
                pub const fn dst(&self) -> &$Pack {
                    &self.dst
                }

                /// Pack bits from the source location in `src` into the
                /// destination location in `dst`.
                pub const fn pack_from_src(&self, src: $Bits, dst: $Bits) -> $Bits {
                    // extract the bit range from `dst` and shift it over to the
                    // target range in `src`.
                    let bits = self.shift_src(dst & self.dst.mask);
                    // zero packed range in `src`.
                    let src = src & !self.src.mask;
                    src | bits
                }

                /// Pack bits from the destination location in `dst` into the
                /// source location in `src`.
                pub const fn pack_from_dst(&self, src: $Bits, dst: $Bits) -> $Bits {
                    // extract the bit range from `src` and shift it over to
                    // the target range in `dst`.
                    let bits = self.shift_dst(src & self.src.mask);
                    // zero the target range in `dst`.
                    let dst = dst & !self.dst.mask;
                    dst | bits
                }

                /// Asserts that this packing pair is valid.
                ///
                /// Because assertions cannot be made in `const fn`, this
                /// performs validating assertions that would ideally be made
                /// when constructing a new instance of this type. When packing
                /// specs are declared as `const`s, this method can be called in
                /// a unit test to ensure that the spec is valid.
                #[track_caller]
                pub fn assert_valid(&self) {
                    assert_eq!(
                        self.src.bits(), self.dst.bits(),
                        "source and destination packing specs must be the same number of bits wide\n\
                        -> while checking validity of {:?}",
                        self
                    );
                    assert!(
                        self.dst_shl == 0 || self.dst_shr == 0,
                        "destination bits must not be shifted both left and right\n\
                        -> while checking validity of {:?}",
                        self
                    );
                    self.dst.assert_valid_inner(&format_args!("\n-> while checking validity of {:?}", self));
                    self.src.assert_valid_inner(&format_args!("\n-> while checking validity of {:?}", self));
                }
            }

            impl<T> Clone for $Pair<T> {
                fn clone(&self) -> Self {
                    Self {
                        src: self.src,
                        dst: self.dst,
                        dst_shl: self.dst_shl,
                        dst_shr: self.dst_shr,
                    }
                }
            }

            impl<T> Copy for $Pair<T> {}

            impl<T> fmt::Debug for $Pair<T> {
                fn fmt(&self, f: &mut fmt::Formatter<'_>) -> fmt::Result {
                    f.debug_struct(stringify!($Pair))
                        .field("src", &self.src)
                        .field("dst", &self.dst)
                        .field("dst_shl", &self.dst_shl)
                        .field("dst_shr", &self.dst_shr)
                        .finish()
                }
            }

            impl<T> fmt::UpperHex for $Pair<T> {
                fn fmt(&self, f: &mut fmt::Formatter<'_>) -> fmt::Result {
                    f.debug_struct(stringify!($Pair))
                        .field("src", &self.src)
                        .field("dst", &self.dst)
                        .field("dst_shl", &self.dst_shl)
                        .field("dst_shr", &self.dst_shr)
                        .finish()
                }
            }

            impl<T> fmt::LowerHex for $Pair<T> {
                fn fmt(&self, f: &mut fmt::Formatter<'_>) -> fmt::Result {
                    f.debug_struct(stringify!($Pair))
                        .field("src", &self.src)
                        .field("dst", &self.dst)
                        .field("dst_shl", &self.dst_shl)
                        .field("dst_shr", &self.dst_shr)
                        .finish()
                }
            }

            impl<T> fmt::Binary for $Pair<T> {
                fn fmt(&self, f: &mut fmt::Formatter<'_>) -> fmt::Result {
                    f.debug_struct(stringify!($Pair))
                        .field("src", &self.src)
                        .field("dst", &self.dst)
                        .field("dst_shl", &self.dst_shl)
                        .field("dst_shr", &self.dst_shr)
                        .finish()
                }
            }

            impl<A, B> PartialEq<$Pair<B>> for $Pair<A> {
                #[inline]
                fn eq(&self, other: &$Pair<B>) -> bool {
                    self.src == other.src && self.dst == other.dst
                }
            }

            impl<A, B> PartialEq<&'_ $Pair<B>> for $Pair<A> {
                #[inline]
                fn eq(&self, other: &&'_ $Pair<B>) -> bool {
                    self.eq(*other)
                }
            }

            impl<A, B> PartialEq<$Pair<B>> for &'_ $Pair<A> {
                #[inline]
                fn eq(&self, other: &$Pair<B>) -> bool {
                    (*self).eq(other)
                }
            }


            impl<T> Eq for $Pair<T> {}
        )+
    }
}

make_packers! {
    pub struct PackUsize { bits: usize, packing: PackingUsize, pair: PairUsize }
    pub struct Pack64 { bits: u64, packing: Packing64, pair: Pair64, }
    pub struct Pack32 { bits: u32, packing: Packing32, pair: Pair32, }
    pub struct Pack16 { bits: u16, packing: Packing16, pair: Pair16, }
    pub struct Pack8 { bits: u8, packing: Packing8, pair: Pair8, }
}

#[cfg(all(test, not(loom)))]
mod tests {
    use super::*;
    use proptest::prelude::*;
    macro_rules! prop_assert_bits_eq {
        ($left:expr, $right:expr, $state:expr) => {
            let left = $left;
            let right = $right;
            let lstr = stringify!($left);
            let rstr = stringify!($right);
            let expr_len = std::cmp::max(lstr.len(), rstr.len()) + 2;
            let val_len = 80 - (expr_len + 4);
            proptest::prop_assert_eq!(
                left,
                right,
                "\n{:>expr_len$} = {:#0val_len$b}\n{:>expr_len$} = {:#0val_len$b}\n{state}",
                lstr,
                left,
                rstr,
                right,
                expr_len = expr_len,
                val_len = val_len,
                state = $state
            );
        };
        ($left:expr, $right:expr) => {
            prop_assert_bits_eq!($left, $right, "")
        };
    }

    macro_rules! test_pack_unpack {
        ($(fn $fn:ident<$Pack:ident, $Bits:ty>($max:expr);)+) => {
            proptest! {
                $(
                    #[test]
                    fn $fn(
                        (nbits, val1, val2, base) in (1u32..($max/2)).prop_flat_map(|nbits| (
                            Just(nbits),
                            proptest::bits::u64::between(0, nbits as usize - 1),
                            proptest::bits::u64::between(0, nbits as usize - 1),
                            any::<$Bits>(),
                        )),
                    ) {
                        let val1 = val1 as $Bits;
                        let val2 = val2 as $Bits;
                        let pack1 = $Pack::least_significant(nbits);
                        let pack2 = pack1.next(nbits);

                        let packed1 = pack1.pack(val1, base);
                        prop_assert_bits_eq!(pack1.unpack_bits(packed1), val1);

                        let packed2 = pack2.pack(val1, base);
                        prop_assert_bits_eq!(pack2.unpack_bits(packed2), val1);

                        let packed3 = pack1.pack(val1, pack2.pack(val2, base));
                        prop_assert_bits_eq!(pack1.unpack_bits(packed3), val1);
                        prop_assert_bits_eq!(pack2.unpack_bits(packed3), val2);
                    }
                )+
            }
        };
    }

    macro_rules! test_pack_methods {
        ($(fn $fn:ident<$Pack:ident, $Bits:ty>($max:expr);)+) => {
            proptest! {
                $(
                    #[test]
                    fn $fn(
                        (nbits, val1, val2, base) in (1u32..($max/2)).prop_flat_map(|nbits| (
                            Just(nbits),
                            proptest::bits::u64::between(0, nbits as usize - 1),
                            proptest::bits::u64::between(0, nbits as usize - 1),
                            any::<$Bits>(),
                        )),
                    ) {
                        let val1 = val1 as $Bits;
                        let val2 = val2 as $Bits;
                        let pack1 = $Pack::least_significant(nbits);
                        let pack2 = pack1.next(nbits);


                        let packed_methods = $Pack::pack_in(base)
                            .pack(val1, &pack1)
                            .pack(val2, &pack2)
                            .bits();
                        let packed_calls = pack1.pack(val1, pack2.pack(val2, base));
                        prop_assert_bits_eq!(packed_methods, packed_calls);
                    }
                )+
            }
        };
    }

    macro_rules! test_from_range {
        ($(fn $fn:ident<$Pack:ident, $Bits:ty>($max:expr);)+) => {
            proptest! {
                $(
                    #[test]
                    fn $fn(
                        (start, len) in (1u32..($max-1)).prop_flat_map(|start| (
                            Just(start),
                            (1..($max - start)),
                        )),
                    ) {
                        let range_inclusive = start..=(start + len);
                        let range_exclusive = start..(start + len + 1);
                        let state = format!(
                            "start={}; len={}; range_inclusive={:?}, range_exclusive={:?}",
                            start, len, range_inclusive, range_exclusive,
                        );
                        let least_sig = $Pack::least_significant(start - 1);
                        let pack_next = least_sig.next(len);
                        let pack_range_inclusive = $Pack::from_range(range_inclusive);
                        let pack_range_exclusive = $Pack::from_range(range_exclusive);

                        prop_assert_bits_eq!(pack_next, pack_range_inclusive, &state);
                        prop_assert_bits_eq!(pack_next, pack_range_exclusive, &state);
                    }
                )+
            }
        };
    }

    // Test packing and unpacking through a pair with other bits zeroed.
    // This just tests that the shift calculations are reasonable.
    macro_rules! test_pair_least_sig_zeroed {
        ($(fn $fn:ident<$Pack:ident, $Bits:ty>($max:expr);)+) => {
            proptest! {
                $(
                    #[test]
                    fn $fn(
                        (src_len, dst_at) in (1u32..($max/2)).prop_flat_map(|nbits| (
                            Just(nbits),
                            (0..$max-nbits),
                        )),
                    ) {
                        let pack_from_src = $Pack::least_significant(src_len);
                        let src = 0;
                        let pack_from_dst = $Pack::<$Bits>::starting_at(dst_at, src_len);
                        let dst = pack_from_dst.set_all(0);
                        let pair = pack_from_src.pair_at(dst_at);
                        let state = format!(
                            "src_len={}; dst_at={}; src={:#x}; dst={:#x};\npack_from_dst={:#?}\npair={:#?}",
                            src_len, dst_at, src, dst, pack_from_dst, pair,
                        );

                        let packed = pair.pack_from_src(src, dst);
                        prop_assert_bits_eq!(packed, pack_from_src.set_all(0), state);
                        prop_assert_bits_eq!(pack_from_src.unpack_bits(packed), pack_from_dst.unpack_bits(dst), &state);

                        let dst = <$Bits>::max_value();
                        let packed = pair.pack_from_src(src, dst);
                        prop_assert_bits_eq!(packed, pack_from_src.set_all(0), state);
                        prop_assert_bits_eq!(pack_from_src.unpack_bits(packed), pack_from_dst.unpack_bits(dst), &state);
                    }
                )+
            }
        };
    }

    // Test packing and unpacking through a pair with arbitrary src/dst values.
    // This tests that we don't leave behind unwanted bits, etc.
    macro_rules! test_pair_least_sig_arbitrary {
        ($(fn $fn:ident<$Pack:ident, $Bits:ty>($max:expr);)+) => {
            proptest! {
                $(
                    #[test]
                    fn $fn(
                        (src_len, dst_at, src, dst) in (1u32..($max/2)).prop_flat_map(|nbits| (
                            Just(nbits),
                            (0..$max-nbits),
                            any::<$Bits>(),
                            any::<$Bits>(),
                        )),
                    ) {
                        let pack_from_src = $Pack::least_significant(src_len);
                        let pack_from_dst = $Pack::<$Bits>::starting_at(dst_at, src_len);
                        let pair = pack_from_src.pair_at(dst_at);
                        let state = format!(
                            "src_len={}; dst_at={}; src={:#x}; dst={:#x};\npack_from_dst={:#?}\npair={:#?}",
                            src_len, dst_at, src, dst, pack_from_dst, pair,
                        );

                        let packed = pair.pack_from_src(src, dst);
                        prop_assert_bits_eq!(pack_from_src.unpack_bits(packed), pack_from_dst.unpack_bits(dst), &state);

                        let dst_unset = pack_from_dst.unset_all(dst);
                        prop_assert_bits_eq!(pair.pack_from_dst(packed, dst_unset), dst, &state);
                    }
                )+
            }
        };
    }

    test_pack_unpack! {
        fn pack_unpack_64<Pack64, u64>(64);
        fn pack_unpack_32<Pack32, u32>(32);
        fn pack_unpack_16<Pack16, u16>(16);
        fn pack_unpack_8<Pack8, u8>(8);
    }

    test_pack_methods! {
        fn pack_methods_64<Pack64, u64>(64);
        fn pack_methods_32<Pack32, u32>(32);
        fn pack_methods_16<Pack16, u16>(16);
        fn pack_methods_8<Pack8, u8>(8);
    }

    test_from_range! {
        fn pack_from_src_range_64<Pack64, u64>(64);
        fn pack_from_src_range_32<Pack32, u32>(32);
        fn pack_from_src_range_16<Pack16, u16>(16);
        fn pack_from_src_range_8<Pack8, u8>(8);
    }

    test_pair_least_sig_zeroed! {
        fn pair_least_sig_zeroed_64<Pack64, u64>(64);
        fn pair_least_sig_zeroed_32<Pack32, u32>(32);
        fn pair_least_sig_zeroed_16<Pack16, u16>(16);
        fn pair_least_sig_zeroed_8<Pack8, u8>(8);
    }

    test_pair_least_sig_arbitrary! {
        fn pair_least_sig_arbitrary_64<Pack64, u64>(64);
        fn pair_least_sig_arbitrary_32<Pack32, u32>(32);
        fn pair_least_sig_arbitrary_16<Pack16, u16>(16);
        fn pair_least_sig_arbitrary_8<Pack8, u8>(8);
    }
}<|MERGE_RESOLUTION|>--- conflicted
+++ resolved
@@ -589,24 +589,14 @@
                 ///
                 /// The packing pair can be used to pack bits from one location
                 /// into another location, and vice versa.
-<<<<<<< HEAD
                 pub const fn pair_at(&self, at: u32) -> $Pair<T> {
                     let dst = Self::starting_at(at, self.bits());
                     self.pair_with(dst)
-=======
-                pub const fn pair_at(&self, at: u32) -> $Pair {
-                    let dst = $Pack::starting_at(at, self.bits());
-                    self.pair_with(dst.typed())
->>>>>>> 48f48cab
                 }
 
                 /// Returns a pair type for packing bits from the range
                 /// specified by `self` after the specified packing spec.
-<<<<<<< HEAD
-                pub const fn pair_after(&self, after: &Self) -> $Pair<T> {
-=======
-                pub const fn pair_after(&self, after: &Self) -> $Pair {
->>>>>>> 48f48cab
+                pub const fn pair_after(&self, after: Self) -> $Pair<T> {
                     self.pair_at(after.shift_next())
                 }
 
@@ -614,16 +604,10 @@
                 /// specified by `self` into the range specified by `with`.
                 ///
                 /// # Note
-<<<<<<< HEAD
                 ///
                 /// The two ranges must be the same size. This can be asserted
                 /// by the `assert_valid` method on the returned pair type.
                 pub const fn pair_with(&self, dst: Self) -> $Pair<T> {
-=======
-                /// The two ranges must be the same size. This can be asserted
-                /// by the `assert_valid` method on the returned pair type.
-                pub const fn pair_with(&self, dst: Self) -> $Pair {
->>>>>>> 48f48cab
                     // TODO(eliza): validate that `dst.shift + self.bits() < N_BITS` in
                     // const fn somehow lol
                     let (dst_shl, dst_shr) = if dst.shift > self.shift {
@@ -642,10 +626,7 @@
                         dst_shr,
                     }
                 }
-<<<<<<< HEAD
-=======
-
->>>>>>> 48f48cab
+
                 /// Pack the [`self.bits()`] least-significant bits from `value` into `base`.
                 ///
                 /// # Panics
