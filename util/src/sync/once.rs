//! Cells storing a value which must be initialized prior to use.
//!
//! This module provides:
//!
//! - [`InitOnce`]: a cell storing a [`CheckedMaybeUninit`] value which must be
//!       manually initialized prior to use.
//! - [`Lazy`]: an [`InitOnce`] cell coupled with an initializer function. The
//!       [`Lazy`] cell ensures the initializer is called to initialize the
//!       value the first time it is accessed.
use crate::{
    mem::CheckedMaybeUninit,
    sync::{
        atomic::{AtomicU8, Ordering},
        spin::Backoff,
    },
    unreachable_unchecked,
};
use core::{
    any,
    cell::UnsafeCell,
    fmt,
    ops::{Deref, DerefMut},
};

/// A cell which may be initialized a single time after it is created.
///
/// This can be used as a safer alternative to `static mut`.
///
/// For performance-critical use-cases, this type also has a [`get_unchecked`]
/// method, which dereferences the cell **without** checking if it has been
/// initialized. This method is unsafe and should be used with caution ---
/// incorrect usage can result in reading uninitialized memory.
///
/// [`get_unchecked`]: Self::get_unchecked
pub struct InitOnce<T> {
    value: UnsafeCell<CheckedMaybeUninit<T>>,
    state: AtomicU8,
}

/// A cell which will be lazily initialized by the provided function the first
/// time it is accessed.
///
/// This can be used as a safer alternative to `static mut`.
pub struct Lazy<T, F = fn() -> T> {
    value: UnsafeCell<CheckedMaybeUninit<T>>,
    state: AtomicU8,
    initializer: F,
}

/// Errors returned by [`InitOnce::try_init`].
///
/// This contains the value that the caller was attempting to use to initialize
/// the cell.
pub struct TryInitError<T> {
    value: T,
    actual: u8,
}

const UNINITIALIZED: u8 = 0;
const INITIALIZING: u8 = 1;
const INITIALIZED: u8 = 2;

// === impl InitOnce ===

impl<T> InitOnce<T> {
    loom_const_fn! {
        /// Returns a new `InitOnce` in the uninitialized state.
        #[must_use]
        pub fn uninitialized() -> Self {
            Self {
                value: UnsafeCell::new(CheckedMaybeUninit::uninit()),
                state: AtomicU8::new(UNINITIALIZED),
            }
        }
    }

    /// Initialize the cell to `value`, returning an error if it has already
    /// been initialized.
    ///
    /// If the cell has already been initialized, the returned error contains
    /// the value.
    pub fn try_init(&self, value: T) -> Result<(), TryInitError<T>> {
        if let Err(actual) = self.state.compare_exchange(
            UNINITIALIZED,
            INITIALIZING,
            Ordering::AcqRel,
            Ordering::Acquire,
        ) {
            return Err(TryInitError { value, actual });
        };
        unsafe {
            *(self.value.get()) = CheckedMaybeUninit::new(value);
        }
        let _prev = self.state.swap(INITIALIZED, Ordering::AcqRel);
        debug_assert_eq!(
            _prev,
            INITIALIZING,
            "InitOnce<{}>: state changed while locked. This is a bug!",
            any::type_name::<T>(),
        );
        Ok(())
    }

    /// Initialize the cell to `value`, panicking if it has already been
    /// initialized.
    ///
    /// # Panics
    ///
    /// If the cell has already been initialized.
    #[track_caller]
    pub fn init(&self, value: T) {
        self.try_init(value).unwrap()
    }

    /// Borrow the contents of this `InitOnce` cell, if it has been
    /// initialized. Otherwise, if the cell has not yet been initialized, this
    /// returns [`None`].
    #[inline]
    #[must_use]
    pub fn try_get(&self) -> Option<&T> {
        if self.state.load(Ordering::Acquire) != INITIALIZED {
            return None;
        }
        unsafe {
            // Safety: we just checked if the value was initialized.
            Some(&*((*self.value.get()).as_ptr()))
        }
    }

    /// Borrow the contents of this `InitOnce` cell, or panic if it has not
    /// been initialized.
    ///
    /// # Panics
    ///
    /// If the cell has not yet been initialized.
    #[track_caller]
    #[inline]
<<<<<<< HEAD
    pub fn get(&self) -> &T {
=======
    #[must_use]
    fn get(&self) -> &T {
>>>>>>> 9448a044
        if self.state.load(Ordering::Acquire) != INITIALIZED {
            panic!("InitOnce<{}> not yet initialized!", any::type_name::<T>());
        }
        unsafe {
            // Safety: we just checked if the value was initialized.
            &*((*self.value.get()).as_ptr())
        }
    }

    /// Borrow the contents of this `InitOnce` cell, or initialize it with the
    /// provided closure.
    ///
    /// If the cell has been initialized, this returns the current value.
    /// Otherwise, it calls the closure, puts the returned value from the
    /// closure in the cell, and borrows the current value.
    #[must_use]
    pub fn get_or_else(&self, f: impl FnOnce() -> T) -> &T {
        if let Some(val) = self.try_get() {
            return val;
        }

        let _ = self.try_init(f());
        self.get()
    }

    /// Borrow the contents of this `InitOnce` cell, **without** checking
    /// whether it has been initialized.
    ///
    /// # Safety
    ///
    /// The caller is responsible for ensuring that the value has already been
    /// initialized.
    ///
    /// In debug mode, this still checks the state of the cell, so if it has yet
    /// to be initialized, this will panic. However, in release mode builds,
    /// this is completely unchecked. If the value has not yet been initialized,
    /// this may return a pointer to uninitialized memory! It may also return a
    /// pointer to memory that is currently being written to.
    ///
    /// If you see this method panic in debug mode, please, **please** re-check
    /// your code.
    #[cfg_attr(not(debug_assertions), inline(always))]
    #[cfg_attr(debug_assertions, track_caller)]
    #[must_use]
    pub unsafe fn get_unchecked(&self) -> &T {
        debug_assert_eq!(
            INITIALIZED,
            self.state.load(Ordering::Acquire),
            "InitOnce<{}>: accessed before initialized!\n\
            /!\\ EXTREMELY SERIOUS WARNING: /!\\ This is REAL BAD! If you were \
            running in release mode, you would have just read uninitialized \
            memory! That's bad news indeed, buddy. Double- or triple-check \
            your assumptions, or consider Just Using A Goddamn Mutex --- it's \
            much safer that way. Maybe this whole `InitOnce` thing was a \
            mistake...
            ",
            any::type_name::<T>(),
        );
        unsafe {
            // Safety: hahaha wheeee no rules! You can't stop meeeeee!
            &*((*self.value.get()).as_ptr())
        }
    }
}

impl<T: fmt::Debug> fmt::Debug for InitOnce<T> {
    fn fmt(&self, f: &mut fmt::Formatter<'_>) -> fmt::Result {
        let mut d = f.debug_struct("InitOnce");
        d.field("type", &any::type_name::<T>());
        match self.state.load(Ordering::Acquire) {
            INITIALIZED => d.field("value", self.get()).finish(),
            INITIALIZING => d.field("value", &format_args!("<initializing>")).finish(),
            UNINITIALIZED => d.field("value", &format_args!("<uninitialized>")).finish(),
            _state => unsafe {
                unreachable_unchecked!("unexpected state value {}, this is a bug!", _state)
            },
        }
    }
}

unsafe impl<T: Send> Send for InitOnce<T> {}
unsafe impl<T: Sync> Sync for InitOnce<T> {}

// === impl Lazy ===

impl<T, F> Lazy<T, F> {
    loom_const_fn! {
        /// Returns a new `Lazy` cell, initialized with the provided `initializer`
        /// function.
        #[must_use]
        pub fn new(initializer: F) -> Self {
            Self {
                value: UnsafeCell::new(CheckedMaybeUninit::uninit()),
                state: AtomicU8::new(UNINITIALIZED),
                initializer,
            }
        }
    }

    /// Returns the value of the lazy cell, if it has already been initialized.
    /// Otherwise, returns `None`.
    #[inline]
    #[must_use]
    pub fn get_if_present(&self) -> Option<&T> {
        if self.state.load(Ordering::Acquire) == INITIALIZED {
            let value = unsafe {
                // Safety: we just ensured the cell was initialized.
                &*((*self.value.get()).as_ptr())
            };
            Some(value)
        } else {
            None
        }
    }
}

impl<T, F> Lazy<T, F>
where
    F: Fn() -> T,
{
    /// Borrow the value, or initialize it if it has not yet been initialized.
    #[inline]
    #[must_use]
    pub fn get(&self) -> &T {
        self.init();
        unsafe {
            // Safety: we just ensured the cell was initialized.
            &*((*self.value.get()).as_ptr())
        }
    }

    /// Borrow the value mutably, or initialize it if it has not yet been initialized.
    #[inline]
    #[must_use]
    pub fn get_mut(&mut self) -> &mut T {
        self.init();
        unsafe {
            // Safety: we just ensured the cell was initialized.
            &mut *((*self.value.get()).as_mut_ptr())
        }
    }

    /// Ensure that the cell has been initialized.
    ///
    /// If the cell has yet to be initialized, this initializes it. If it is
    /// currently initializing, this spins until it has been fully initialized.
    /// Otherwise, this returns immediately.
    pub fn init(&self) {
        let state = self.state.compare_exchange(
            UNINITIALIZED,
            INITIALIZING,
            Ordering::AcqRel,
            Ordering::Acquire,
        );

        match state {
            Err(INITIALIZED) => {
                // Already initialized! Just return the value.
            }
            Err(INITIALIZING) => {
                // Wait for the cell to be initialized
                let mut backoff = Backoff::new();
                while self.state.load(Ordering::Acquire) != INITIALIZED {
                    backoff.spin();
                }
            }
            Ok(_) => {
                // Now we have to actually initialize the cell.
                unsafe {
                    *(self.value.get()) = CheckedMaybeUninit::new((self.initializer)());
                }
                if let Err(actual) = self.state.compare_exchange(
                    INITIALIZING,
                    INITIALIZED,
                    Ordering::AcqRel,
                    Ordering::Acquire,
                ) {
                    unreachable!(
                        "Lazy<{}>: state changed while locked. This is a bug! (state={})",
                        any::type_name::<T>(),
                        actual
                    );
                }
            }
            Err(_state) => unsafe {
                unreachable_unchecked!(
                    "Lazy<{}>: unexpected state {}!. This is a bug!",
                    any::type_name::<T>(),
                    _state
                )
            },
        };
    }
}

impl<T, F> Deref for Lazy<T, F>
where
    F: Fn() -> T,
{
    type Target = T;

    fn deref(&self) -> &Self::Target {
        self.get()
    }
}

impl<T, F> DerefMut for Lazy<T, F>
where
    F: Fn() -> T,
{
    fn deref_mut(&mut self) -> &mut Self::Target {
        self.get_mut()
    }
}

impl<T, F> fmt::Debug for Lazy<T, F>
where
    T: fmt::Debug,
{
    fn fmt(&self, f: &mut fmt::Formatter<'_>) -> fmt::Result {
        let mut d = f.debug_struct("Lazy");
        d.field("type", &any::type_name::<T>())
            .field("initializer", &format_args!("..."));
        match self.state.load(Ordering::Acquire) {
            INITIALIZED => d.field("value", self.get_if_present().unwrap()).finish(),
            INITIALIZING => d.field("value", &format_args!("<initializing>")).finish(),
            UNINITIALIZED => d.field("value", &format_args!("<uninitialized>")).finish(),
            _state => unsafe {
                unreachable_unchecked!("unexpected state value {}, this is a bug!", _state)
            },
        }
    }
}

unsafe impl<T: Send, F: Send> Send for Lazy<T, F> {}
unsafe impl<T: Sync, F: Sync> Sync for Lazy<T, F> {}

// === impl TryInitError ===

impl<T> TryInitError<T> {
    /// Returns the value that the caller attempted to initialize the cell with
    #[must_use]
    pub fn into_inner(self) -> T {
        self.value
    }
}

impl<T> fmt::Debug for TryInitError<T> {
    fn fmt(&self, f: &mut fmt::Formatter<'_>) -> fmt::Result {
        f.debug_struct("TryInitError")
            .field("type", &any::type_name::<T>())
            .field("value", &format_args!("..."))
            .field(
                "state",
                &format_args!("State::{}", match self.actual {
                    UNINITIALIZED => "UNINITIALIZED",
                    INITIALIZING => "INITIALIZING",
                    INITIALIZED => unsafe { unreachable_unchecked!("an error should not be returned when InitOnce is in the initialized state, this is a bug!") },
                    _state => unsafe { unreachable_unchecked!("unexpected state value {}, this is a bug!", _state) },
                }),
            )
            .finish()
    }
}

impl<T> fmt::Display for TryInitError<T> {
    fn fmt(&self, f: &mut fmt::Formatter<'_>) -> fmt::Result {
        write!(f, "InitOnce<{}> already initialized", any::type_name::<T>())
    }
}

impl<T> crate::error::Error for TryInitError<T> {}<|MERGE_RESOLUTION|>--- conflicted
+++ resolved
@@ -135,12 +135,8 @@
     /// If the cell has not yet been initialized.
     #[track_caller]
     #[inline]
-<<<<<<< HEAD
+    #[must_use]
     pub fn get(&self) -> &T {
-=======
-    #[must_use]
-    fn get(&self) -> &T {
->>>>>>> 9448a044
         if self.state.load(Ordering::Acquire) != INITIALIZED {
             panic!("InitOnce<{}> not yet initialized!", any::type_name::<T>());
         }
