--- conflicted
+++ resolved
@@ -1,4 +1,5 @@
 use crate::{
+    loom::cell::UnsafeCell,
     scheduler::Schedule,
     util::{non_null, tracing},
 };
@@ -15,16 +16,12 @@
 };
 use core::marker::PhantomData;
 
-use crate::loom::cell::UnsafeCell;
+use mycelium_util::fmt;
 
 #[cfg(feature = "alloc")]
 use alloc::boxed::Box;
 
-<<<<<<< HEAD
 mod allocation;
-=======
-use mycelium_util::fmt;
->>>>>>> b3dbea80
 mod state;
 pub use self::allocation::Storage;
 
