[package]
name = "mycelium-async"
version = "0.1.0"
edition = "2021"
authors = [
    "Eliza Weisman <eliza@elizas.website>",
]
license = "MIT"

# See more keys and their definitions at https://doc.rust-lang.org/cargo/reference/manifest.html

[features]
default = ["alloc"]
alloc = []

[dependencies]
mycelium-bitfield = { path = "../bitfield" }
mycelium-util = { path = "../util" }
mycotest = { path = "../mycotest", default-features = false }
cordyceps = { path = "../cordyceps" }
pin-project = "1"

[dependencies.tracing_02]
package = "tracing"
default_features = false
git = "https://github.com/tokio-rs/tracing"

[dev-dependencies]
futures-util = "0.3"

[target.'cfg(loom)'.dev-dependencies]
loom = { version = "0.5.5", features = ["futures"] }
tracing_01 = { package = "tracing", version = "0.1", default_features = false }
<<<<<<< HEAD
tracing_subscriber_03 = { package = "tracing-subscriber", version = "0.3.11", features = ["fmt"] }
futures-util = "0.3"

[package.metadata.docs.rs]
all-features = true
rustdoc-args = ["--cfg", "docsrs"]
=======
tracing_subscriber_03 = { package = "tracing-subscriber", version = "0.3.11", features = ["fmt"] }
>>>>>>> b3dbea80
<|MERGE_RESOLUTION|>--- conflicted
+++ resolved
@@ -31,13 +31,8 @@
 [target.'cfg(loom)'.dev-dependencies]
 loom = { version = "0.5.5", features = ["futures"] }
 tracing_01 = { package = "tracing", version = "0.1", default_features = false }
-<<<<<<< HEAD
 tracing_subscriber_03 = { package = "tracing-subscriber", version = "0.3.11", features = ["fmt"] }
-futures-util = "0.3"
 
 [package.metadata.docs.rs]
 all-features = true
-rustdoc-args = ["--cfg", "docsrs"]
-=======
-tracing_subscriber_03 = { package = "tracing-subscriber", version = "0.3.11", features = ["fmt"] }
->>>>>>> b3dbea80
+rustdoc-args = ["--cfg", "docsrs"]