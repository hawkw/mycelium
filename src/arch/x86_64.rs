use bootloader::bootinfo;
use core::sync::atomic::{AtomicUsize, Ordering};
use hal_core::{boot::BootInfo, mem, Address, PAddr};
use hal_x86_64::vga;
pub use hal_x86_64::{interrupt, NAME};

#[derive(Debug)]
pub struct RustbootBootInfo {
    inner: &'static bootinfo::BootInfo,
}

type MemRegionIter = core::slice::Iter<'static, bootinfo::MemoryRegion>;

impl BootInfo for RustbootBootInfo {
    // TODO(eliza): implement
    type MemoryMap = core::iter::Map<MemRegionIter, fn(&bootinfo::MemoryRegion) -> mem::Region>;

    type Writer = vga::Writer;

    /// Returns the boot info's memory map.
    fn memory_map(&self) -> Self::MemoryMap {
        fn convert_region_kind(kind: bootinfo::MemoryRegionType) -> mem::RegionKind {
            match kind {
                bootinfo::MemoryRegionType::Usable => mem::RegionKind::FREE,
                bootinfo::MemoryRegionType::InUse => mem::RegionKind::USED,
                bootinfo::MemoryRegionType::Reserved => mem::RegionKind::USED,
                bootinfo::MemoryRegionType::AcpiReclaimable => mem::RegionKind::BOOT_RECLAIMABLE,
                bootinfo::MemoryRegionType::BadMemory => mem::RegionKind::BAD,
                bootinfo::MemoryRegionType::Kernel => mem::RegionKind::KERNEL,
                bootinfo::MemoryRegionType::KernelStack => mem::RegionKind::KERNEL,
                bootinfo::MemoryRegionType::PageTable => mem::RegionKind::PAGE_TABLE,
                bootinfo::MemoryRegionType::Bootloader => mem::RegionKind::BOOT,
                bootinfo::MemoryRegionType::BootInfo => mem::RegionKind::BOOT,
                _ => mem::RegionKind::UNKNOWN,
            }
        }

        fn convert_region(region: &bootinfo::MemoryRegion) -> mem::Region {
            let start = PAddr::from_u64(region.range.start_addr());
            let size = {
                let end = PAddr::from_u64(region.range.end_addr()).offset(1);
                assert!(start < end, "bad memory range from bootinfo!");
                let size = start.difference(end);
                assert!(size >= 0);
                size as usize + 1
            };
            let kind = convert_region_kind(region.region_type);
            mem::Region::new(start, size, kind)
        }
        (&self.inner.memory_map[..]).iter().map(convert_region)
    }

    fn writer(&self) -> Self::Writer {
        vga::writer()
    }

    fn subscriber(&self) -> Option<tracing::Dispatch> {
        Some(tracing::Dispatch::new(
            hal_x86_64::tracing::Subscriber::default(),
        ))
    }

    fn bootloader_name(&self) -> &str {
        "rust-bootloader"
    }
}

pub(crate) static TIMER: AtomicUsize = AtomicUsize::new(0);

pub(crate) struct InterruptHandlers;

impl hal_core::interrupt::Handlers for InterruptHandlers {
    fn page_fault<C>(cx: C)
    where
        C: hal_core::interrupt::ctx::Context + hal_core::interrupt::ctx::PageFault,
    {
        tracing::error!(registers = ?cx.registers(), "page fault");
        oops(&format_args!("  PAGE FAULT\n\n{}", cx.registers()))
    }

    fn code_fault<C>(cx: C)
    where
        C: hal_core::interrupt::ctx::Context + hal_core::interrupt::ctx::CodeFault,
    {
        tracing::error!(registers = ?cx.registers(), "code fault");
        oops(&format_args!("  CODE FAULT\n\n{}", cx.registers()))
    }

    fn double_fault<C>(cx: C)
    where
        C: hal_core::interrupt::ctx::Context + hal_core::interrupt::ctx::CodeFault,
    {
        tracing::error!(registers = ?cx.registers(), "double fault",);
        oops(&format_args!("  DOUBLE FAULT\n\n{}", cx.registers()))
    }

    fn timer_tick() {
        TIMER.fetch_add(1, Ordering::Relaxed);
    }

    fn keyboard_controller() {
        // load-bearing read - if we don't read from the keyboard controller it won't
        // send another interrupt on later keystrokes.
        //
        // 0x60 is a magic PC/AT number.
        let scancode = unsafe { hal_x86_64::cpu::Port::at(0x60).readb() };
        tracing::info!(
            // for now
            "got scancode {}. the time is now: {}",
            scancode,
            TIMER.load(Ordering::Relaxed)
        );
    }

    fn test_interrupt<C>(cx: C)
    where
        C: hal_core::interrupt::ctx::Context,
    {
        tracing::info!(registers=?cx.registers(), "lol im in ur test interrupt");
    }
}

#[no_mangle]
#[cfg(target_os = "none")]
pub extern "C" fn _start(info: &'static bootinfo::BootInfo) -> ! {
    let bootinfo = RustbootBootInfo { inner: info };
    crate::kernel_main(&bootinfo);
}

#[cold]
pub fn oops(cause: &dyn core::fmt::Display) -> ! {
    use core::fmt::Write;

    unsafe { asm!("cli" :::: "volatile") }
    let mut vga = vga::writer();
    unsafe {
        // forcibly unlock the mutex around the VGA buffer, to avoid deadlocking
        // if it was already held when we oopsed.
        //
        // TODO(eliza): when we are capable of multiprocessing, we shouldn't do
        // this until other cores that might be holding the lock are already
        // killed.
        vga.force_unlock();
    }
    const RED_BG: vga::ColorSpec = vga::ColorSpec::new(vga::Color::White, vga::Color::Red);
    vga.set_color(RED_BG);
    vga.clear();
    let _ = vga.write_str("\n  ");
    vga.set_color(vga::ColorSpec::new(vga::Color::Red, vga::Color::White));
    let _ = vga.write_str("OOPSIE WOOPSIE");
    vga.set_color(RED_BG);
<<<<<<< HEAD
    let _ = writeln!(vga, "\n  uwu we did a widdle fucky-wucky!\n\n{:2>}", cause);
    let rflags: u64;
    let cr0: u64;
    let cr3: u64;
    unsafe {
        asm!("
            pushfq
            pop $0
            mov $1, cr0
            mov $2, cr3
            "
            : "=r"(rflags), "=r"(cr0), "=r"(cr3) :: "memory" : "intel"
        );
    };
    let _ = writeln!(
        vga,
        "\n  cr0: {:#032b}\n  cr3: {:#032b}\n  rflags: {:#064b}",
        cr0, cr3, rflags
    );
    let _ = vga.write_str("\n\n  it will never be safe to turn off your computer.");
=======
    let _ = writeln!(vga, "\n  uwu we did a widdle fucky-wucky!\n{}", cause);
    let _ = vga.write_str("\n  it will never be safe to turn off your computer.");
>>>>>>> d6a280d9

    loop {
        unsafe {
            asm!("hlt" :::: "volatile");
        }
    }
}<|MERGE_RESOLUTION|>--- conflicted
+++ resolved
@@ -149,31 +149,9 @@
     vga.set_color(vga::ColorSpec::new(vga::Color::Red, vga::Color::White));
     let _ = vga.write_str("OOPSIE WOOPSIE");
     vga.set_color(RED_BG);
-<<<<<<< HEAD
-    let _ = writeln!(vga, "\n  uwu we did a widdle fucky-wucky!\n\n{:2>}", cause);
-    let rflags: u64;
-    let cr0: u64;
-    let cr3: u64;
-    unsafe {
-        asm!("
-            pushfq
-            pop $0
-            mov $1, cr0
-            mov $2, cr3
-            "
-            : "=r"(rflags), "=r"(cr0), "=r"(cr3) :: "memory" : "intel"
-        );
-    };
-    let _ = writeln!(
-        vga,
-        "\n  cr0: {:#032b}\n  cr3: {:#032b}\n  rflags: {:#064b}",
-        cr0, cr3, rflags
-    );
-    let _ = vga.write_str("\n\n  it will never be safe to turn off your computer.");
-=======
+
     let _ = writeln!(vga, "\n  uwu we did a widdle fucky-wucky!\n{}", cause);
     let _ = vga.write_str("\n  it will never be safe to turn off your computer.");
->>>>>>> d6a280d9
 
     loop {
         unsafe {
