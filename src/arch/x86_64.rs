--- conflicted
+++ resolved
@@ -1,12 +1,7 @@
 use bootloader::bootinfo;
 use core::sync::atomic::{AtomicUsize, Ordering};
-<<<<<<< HEAD
 use hal_core::{boot::BootInfo, mem, PAddr, VAddr};
 pub use hal_x86_64::{interrupt, mm, NAME};
-=======
-use hal_core::{boot::BootInfo, mem, PAddr};
-pub use hal_x86_64::{interrupt, NAME};
->>>>>>> 46ec0f6b
 use hal_x86_64::{interrupt::Registers as X64Registers, serial, vga};
 
 #[derive(Debug)]
@@ -74,18 +69,12 @@
     }
 }
 
-<<<<<<< HEAD
 impl RustbootBootInfo {
     fn vm_offset(&self) -> VAddr {
-        let vm_offset = VAddr::from_u64(self.inner.physical_memory_offset);
-        // let recursive_table = VAddr::from_u64(self.inner.recursive_page_table_addr);
-        // tracing::info!(?phys_offset, ?recursive_table);
-        vm_offset
-    }
-}
-
-=======
->>>>>>> 46ec0f6b
+        VAddr::from_u64(self.inner.physical_memory_offset)
+    }
+}
+
 pub(crate) static TIMER: AtomicUsize = AtomicUsize::new(0);
 pub(crate) struct InterruptHandlers;
 
